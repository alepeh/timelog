--- conflicted
+++ resolved
@@ -279,17 +279,9 @@
         super().save_model(request, obj, form, change)
 
     def get_queryset(self, request):
-<<<<<<< HEAD
         """Filter queryset based on user role and optimize with select_related."""
-        return (
-            get_accessible_time_entries(request.user)
-=======
-        """Optimize queryset with select_related."""
-        return (
-            super()
-            .get_queryset(request)
->>>>>>> c9d027f5
-            .select_related("user", "created_by", "updated_by")
+        return get_accessible_time_entries(request.user).select_related(
+            "user", "created_by", "updated_by"
         )
 
     # Custom actions
@@ -334,7 +326,6 @@
 
         return response
 
-<<<<<<< HEAD
     export_to_csv.short_description = "Ausgewählte Einträge als CSV exportieren"
 
     def has_view_permission(self, request, obj=None):
@@ -404,7 +395,4 @@
             if "export_to_csv" in actions:
                 del actions["export_to_csv"]
 
-        return actions
-=======
-    export_to_csv.short_description = "Ausgewählte Einträge als CSV exportieren"
->>>>>>> c9d027f5
+        return actions